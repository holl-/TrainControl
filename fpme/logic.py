import json

import numpy

from fpme import signal_gen


GENERATOR = signal_gen.SignalGenerator('COM1', signal_gen.Motorola2())


class Train:

<<<<<<< HEAD
    def __init__(self, name, address, speeds=(-14, -9, -7, -4, 0, 4, 7, 9, 14), protocol=None):
=======
    def __init__(self, name, address, speeds=(-14, -10, -8, -6, -4, 0, 4, 6, 8, 10, 14)):
>>>>>>> 05b2ad34
        self.name = name
        self.address = address
        self.speeds = speeds
        self.speed_level = speeds.index(0)
        self.func_active = False
        self.protocol = protocol

    def accelerate(self, delta_level):
        old_speed = self.speeds[self.speed_level]
        self.speed_level = max(0, min(self.speed_level + delta_level, len(self.speeds) - 1))
        new_speed = self.speeds[self.speed_level]
        if new_speed != 0:
            reverse = new_speed < 0
        else:
            reverse = old_speed < 0
        GENERATOR.set(self.address, abs(new_speed), reverse, self.func_active)

    def stop(self):
        old_speed = self.speeds[self.speed_level]
        was_reverse = old_speed < 0
        self.speed_level = self.speeds.index(0)
<<<<<<< HEAD
        self._update()

    def _update(self):
        speed = self.speeds[self.speed_level]
        GENERATOR.set(self.address, abs(speed), speed < 0, self.func_active, protocol=self.protocol)

    def __repr__(self):
        return self.name


TRAINS = [
    Train('ICE', 60, (-12, -9, -6, -4, 0, 4, 6, 9, 14)),
    Train('E-Lok (DB)', 24, (-14, -9, -7, -4, 0, 4, 7, 9, 14), protocol=signal_gen.Motorola1()),
=======
        GENERATOR.set(self.address, 0, not was_reverse, self.func_active)


TRAINS = [
    Train('ICE', 60, (-12, -10, -8, -6, -4, 0, 4, 6, 8, 10, 14)),
    Train('E-Lok (DB)', 24),
>>>>>>> 05b2ad34
    Train('E-Lok (BW)', 1),
    Train('S-Bahn', 48, (-14, -12, -10, -7, -4, 0, 4, 7, 10, 12, 14)),
    Train('Dampf-Lok', 78, (-12, -9, -7, -6, -5, -4, 0, 4, 5, 6, 7, 9, 14)),
    Train('Diesel-Lok', 72),
]
TRAINS = {train.name: train for train in TRAINS}

DRIVERS = {}  # name -> Train


def load_drivers(file='../users.json'):
    with open(file) as users:
        user_dict = json.load(users)
        DRIVERS.clear()
        for user_name, train_name in user_dict.items():
            DRIVERS[user_name] = TRAINS[train_name]


load_drivers()


def switch_drivers():
    perm = numpy.random.permutation(len(DRIVERS))
    drivers = numpy.array(tuple(DRIVERS.keys()))[perm]
    trains = list([DRIVERS[d] for d in drivers])
    trains.append(trains.pop(0))
    DRIVERS.clear()
    for driver, train in zip(drivers, trains):
        DRIVERS[driver] = train
    print(DRIVERS)


def can_control(name):
    return name in DRIVERS


def get_speed(name):
    if name not in DRIVERS:
        return 0
    train = DRIVERS[name]
    zero_level = train.speeds.index(0)
    current_level = train.speed_level
    if current_level == zero_level:
        return 0
    elif current_level > zero_level:
        return (current_level - zero_level) / (len(train.speeds) - 1 - zero_level)
    else:
        return (current_level - zero_level) / zero_level


def get_train_name(name):
    if name not in DRIVERS:
        return ''
    train = DRIVERS[name]
    return train.name


def accelerate(name: str, delta: int, step_size=1/6.):
    if name not in DRIVERS or delta == 0:
        return
    train = DRIVERS[name]
    train.accelerate(delta)


def stop(name=None):
    if name is None:
        GENERATOR.stop()
    else:
        if name not in DRIVERS:
            return
        train = DRIVERS[name]
        train.stop()


def start():
    GENERATOR.start()<|MERGE_RESOLUTION|>--- conflicted
+++ resolved
@@ -10,11 +10,7 @@
 
 class Train:
 
-<<<<<<< HEAD
-    def __init__(self, name, address, speeds=(-14, -9, -7, -4, 0, 4, 7, 9, 14), protocol=None):
-=======
     def __init__(self, name, address, speeds=(-14, -10, -8, -6, -4, 0, 4, 6, 8, 10, 14)):
->>>>>>> 05b2ad34
         self.name = name
         self.address = address
         self.speeds = speeds
@@ -36,28 +32,14 @@
         old_speed = self.speeds[self.speed_level]
         was_reverse = old_speed < 0
         self.speed_level = self.speeds.index(0)
-<<<<<<< HEAD
-        self._update()
-
-    def _update(self):
-        speed = self.speeds[self.speed_level]
-        GENERATOR.set(self.address, abs(speed), speed < 0, self.func_active, protocol=self.protocol)
+        GENERATOR.set(self.address, 0, not was_reverse, self.func_active)
 
     def __repr__(self):
         return self.name
 
-
 TRAINS = [
     Train('ICE', 60, (-12, -9, -6, -4, 0, 4, 6, 9, 14)),
     Train('E-Lok (DB)', 24, (-14, -9, -7, -4, 0, 4, 7, 9, 14), protocol=signal_gen.Motorola1()),
-=======
-        GENERATOR.set(self.address, 0, not was_reverse, self.func_active)
-
-
-TRAINS = [
-    Train('ICE', 60, (-12, -10, -8, -6, -4, 0, 4, 6, 8, 10, 14)),
-    Train('E-Lok (DB)', 24),
->>>>>>> 05b2ad34
     Train('E-Lok (BW)', 1),
     Train('S-Bahn', 48, (-14, -12, -10, -7, -4, 0, 4, 7, 10, 12, 14)),
     Train('Dampf-Lok', 78, (-12, -9, -7, -6, -5, -4, 0, 4, 5, 6, 7, 9, 14)),
